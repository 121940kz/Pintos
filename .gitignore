README.me
usr/
qemu/
qemu.tar.gz
pintos.tgz
pintos.tar.gz
proj0.tgz
pintos/src/utilities/pintos-gdb 
bochs-2.4.5.targ.gz
bochs-2.4.5/

# Compiled Object files
*.o
*.d
<<<<<<< HEAD
log-mega.txt.
=======
>>>>>>> 768d35b9
<|MERGE_RESOLUTION|>--- conflicted
+++ resolved
@@ -12,7 +12,5 @@
 # Compiled Object files
 *.o
 *.d
-<<<<<<< HEAD
 log-mega.txt.
-=======
->>>>>>> 768d35b9
+log-mega.txt
